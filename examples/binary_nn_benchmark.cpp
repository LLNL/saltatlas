// Copyright 2020-2022 Lawrence Livermore National Security, LLC and other
// saltatlas Project Developers. See the top-level COPYRIGHT file for details.
//
// SPDX-License-Identifier: MIT

#include <math.h>
#include <unistd.h>
<<<<<<< HEAD
#include <saltatlas/partitioner/voronoi_partitioner.hpp>
#include <saltatlas/saltatlas.hpp>
#include <saltatlas/utility.hpp>
=======
>>>>>>> 4335aec1
#include <string>

#include <ygm/comm.hpp>
#include <ygm/container/bag.hpp>
#include <ygm/container/map.hpp>
#include <ygm/utility.hpp>

#include <saltatlas/dhnsw/detail/utility.hpp>
#include <saltatlas/dhnsw/dhnsw.hpp>

void usage(ygm::comm &comm) {
  if (comm.rank0()) {
    std::cerr
        << "Usage: -v <int> -h <int> -k <int> -i <string>\n"
        << " -v <int>   - Voronoi rank (required)\n"
        << " -s <int>   - Number of seeds (required)\n"
        << " -d <int>		- Number of dimensions in dataset (required)\n"
        << " -i <string> 	 - File containing data to build index from "
           "(required)\n"
        << " -h            - print help and exit\n\n";
  }
}

void parse_cmd_line(int argc, char **argv, ygm::comm &comm, int &voronoi_rank,
                    int &num_seeds, int &num_dimensions,
                    std::string &index_filename) {
  if (comm.rank0()) {
    std::cout << "CMD line:";
    for (int i = 0; i < argc; ++i) {
      std::cout << " " << argv[i];
    }
    std::cout << std::endl;
  }

  bool found_index_filename{false};

  voronoi_rank   = -1;
  num_seeds      = -1;
  num_dimensions = -1;
  index_filename = "";

  int  c;
  bool prn_help = false;
  while ((c = getopt(argc, argv, "v:s:d:i:h ")) != -1) {
    switch (c) {
      case 'h':
        prn_help = true;
        break;
      case 'v':
        voronoi_rank = atoi(optarg);
        break;
      case 's':
        num_seeds = atoi(optarg);
        break;
      case 'd':
        num_dimensions = atoi(optarg);
        break;
      case 'i':
        found_index_filename = true;
        index_filename       = optarg;
        break;
      default:
        std::cerr << "Unrecognized option: " << c << ", ignore." << std::endl;
        prn_help = true;
        break;
    }
  }

  // Detect misconfigured options
  if (!found_index_filename) {
    comm.cout0("Must specify file to build index from");
    prn_help = true;
  }
  if (voronoi_rank < 0) {
    comm.cout0(
        "Must specify positive Voronoi rank to build distributed index with");
    prn_help = true;
  }
  if (num_seeds < 1) {
    comm.cout0(
        "Must specify a positive number of seeds to use for building "
        "distributed index");
    prn_help = true;
  }
  if (num_dimensions < 0) {
    comm.cout0("Must specify a positive number of dimensions in dataset");
    prn_help = true;
  }

  if (prn_help) {
    usage(comm);
    exit(-1);
  }
}

float my_cos_sim_squared(const std::vector<float> &x,
                         const std::vector<float> &y) {
  if (x.size() != y.size()) {
    std::cerr << "Size mismatch for l2 distance" << std::endl;
    exit;
  }

  float x_magnitude{0.0};
  float y_magnitude{0.0};
  float dot_product{0.0};

  for (size_t i = 0; i < x.size(); ++i) {
    x_magnitude += x[i] * x[i];
    y_magnitude += y[i] * y[i];
    dot_product += x[i] * y[i];
  }

  return dot_product * dot_product / (x_magnitude * y_magnitude);
}

ygm::container::bag<std::pair<uint64_t, std::vector<float>>> read_data(
    ygm::container::bag<std::string> &bag_filenames, int num_dimensions) {
  ygm::container::bag<std::pair<uint64_t, std::vector<float>>> to_return(
      bag_filenames.comm());

  auto read_file_lambda = [&to_return, &num_dimensions](const auto &fname) {
    std::ifstream ifs(fname.c_str());
    std::string   line;
    while (std::getline(ifs, line)) {
      std::stringstream  ssline(line);
      size_t             point_index;
      float              val;
      std::string        binary_name;
      std::vector<float> point;
      // ssline >> point_index;
      // ssline >> binary_name;

      std::string point_index_str;
      std::getline(ssline, point_index_str, '\t');
      std::getline(ssline, binary_name, '\t');

      point_index = std::stoll(point_index_str);

      std::string val_str;
      while (std::getline(ssline, val_str, '\t') &&
             (point.size() < num_dimensions)) {
        try {
          point.push_back(stof(val_str));
        } catch (...) {
          std::cout << "Error processing value: " << val_str << " in line "
                    << line << std::endl;
        }
      }
      to_return.async_insert(std::make_pair(point_index, point));
    }
  };

  bag_filenames.for_all(read_file_lambda);

  bag_filenames.comm().barrier();

  return to_return;
}

<<<<<<< HEAD
template <typename Point>
void fill_seed_vector_from_csv(
    const std::vector<size_t>                       &seed_ids,
    ygm::container::bag<std::pair<uint64_t, Point>> &bag_data,
    auto &seed_features, auto &comm) {
=======
template <typename FEATURE>
void fill_seed_vector_from_csv(const std::vector<size_t>        &seed_ids,
                               ygm::container::bag<std::string> &bag_filenames,
                               const int                         num_dimensions,
                               std::vector<FEATURE>             &seed_features,
                               ygm::comm                        &comm) {
>>>>>>> 4335aec1
  seed_features.resize(seed_ids.size());
  // Make ygm pointer to seed_features vector
  auto seed_features_ptr = comm.make_ygm_ptr(seed_features);

  auto store_seed_features_lambda =
      [](size_t seed_index, std::vector<float> vals, auto seeds_vector_ptr) {
        (*seeds_vector_ptr)[seed_index] = vals;
      };

  auto fill_features_lambda = [&store_seed_features_lambda, &seed_ids, &comm,
                               &seed_features_ptr](const auto ID_features) {
    const auto &[point_ID, point_features] = ID_features;
    auto lower_iter =
        std::lower_bound(seed_ids.begin(), seed_ids.end(), point_ID);
    if ((lower_iter != seed_ids.end()) && (*lower_iter == point_ID)) {
      size_t      seed_index = std::distance(seed_ids.begin(), lower_iter);
      std::string val_str;
      for (int dest = 0; dest < comm.size(); ++dest) {
        comm.async(dest, store_seed_features_lambda, seed_index, point_features,
                   seed_features_ptr);
      }
    }
  };
  bag_data.for_all(fill_features_lambda);

  comm.barrier();

  return;
}

<<<<<<< HEAD
template <typename DistType, typename Point>
void partition_data(
    ygm::container::bag<std::pair<uint64_t, Point>> &bag_data,
    const size_t num_seeds, hnswlib::SpaceInterface<DistType> &space,
    ygm::comm                                       &world,
    saltatlas::voronoi_partitioner<DistType, Point> &partitioner) {
=======
void build_index(ygm::container::bag<std::string>            &bag_filenames,
                 saltatlas::dhnsw<float, std::vector<float>> &dist_index,
                 const size_t num_seeds, const int num_dimensions) {
  if (dist_index.comm().rank0()) {
    std::cout << "\n****Building distributed index****"
              << "\nNumber of Voronoi cells: " << num_seeds << std::endl;
  }

  ygm::timer step_timer{};

  dist_index.comm().cout0("Reading data to temporary bag");
  auto bag_data = read_data(bag_filenames, num_dimensions);
  dist_index.comm().barrier();
  dist_index.comm().cout0("Data reading time: ", step_timer.elapsed());

  uint64_t num_points = bag_data.size();

>>>>>>> 4335aec1
  std::vector<std::vector<float>> seed_features;
  seed_features.resize(num_seeds);

  ygm::timer step_timer;

  bag_data.comm().cout0("Determining seed points");

  // Determine seeds on rank 0 and distribute
  std::vector<size_t> seed_ids(num_seeds);
  auto                num_points = bag_data.size();
  if (bag_data.comm().rank0()) {
    std::cout << "Selecting seeds" << std::endl;
    saltatlas::dhnsw_detail::select_random_seed_ids(num_seeds, num_points,
                                                    seed_ids);
    std::sort(seed_ids.begin(), seed_ids.end());
  }
  // TODO: Change to a ygm::bcast to avoid direct MPI call and use of
  // MPI_COMM_WORLD
  MPI_Bcast(seed_ids.data(), num_seeds, MPI_UNSIGNED_LONG_LONG, 0,
            MPI_COMM_WORLD);

  fill_seed_vector_from_csv(seed_ids, bag_data, seed_features, bag_data.comm());
  bag_data.comm().cout0("Creating HNSW from seeds");
  partitioner.set_seeds(seed_features);
  partitioner.fill_seed_hnsw();

  bag_data.comm().barrier();
  bag_data.comm().cout0("Seed setup time: ", step_timer.elapsed());

  // return partitioner;
}

template <typename Point, typename Partitioner>
void build_index(ygm::container::bag<std::pair<uint64_t, Point>> &bag_data,
                 saltatlas::dist_knn_index<float, std::vector<float>,
                                           Partitioner>          &dist_index,
                 const size_t num_seeds, const int num_dimensions) {
  if (dist_index.comm().rank0()) {
    std::cout << "\n****Building distributed index****"
              << "\nNumber of Voronoi cells: " << num_seeds << std::endl;
  }

  ygm::timer step_timer{};

  dist_index.comm().cout0("Distributing data across ranks");

  auto add_point_lambda = [&dist_index, &bag_data](const auto &index_point) {
    dist_index.queue_data_point_insertion(index_point.first,
                                          index_point.second);
  };

  dist_index.comm().barrier();
  step_timer.reset();
  bag_data.for_all(add_point_lambda);

  dist_index.comm().barrier();
  dist_index.comm().cout0("Data distribution time: ", step_timer.elapsed());
  step_timer.reset();

  dist_index.comm().cout0("Initializing per-cell HNSW structures");
  dist_index.initialize_hnsw();
  // dist_index.print_insertion_queue_sizes();
  dist_index.comm().barrier();
  dist_index.comm().cout0("HNSW initialization time: ", step_timer.elapsed());

  size_t global_hnsw_size = dist_index.global_size();
  dist_index.comm().cout0("Global HNSW size: ", global_hnsw_size);

  dist_index.comm().cout0("Finished creating index structure");
}

void fill_filenames_bag(ygm::container::bag<std::string> &bag,
                        const std::string                &filename) {
  // Test file to see if it contains filenames
  if (bag.comm().rank0()) {
    std::ifstream ifs(filename.c_str());
    std::string   line;

    while (std::getline(ifs, line)) {
      std::ifstream csv_ifs(line);

      if (csv_ifs.is_open()) {
        // bag.comm().cout() << "Input file found: " << line << std::endl;
        bag.async_insert(line);
      } else {
        bag.comm().cout() << "File: " << line
                          << " is not readable. Assuming input is CSV."
                          << std::endl;
        bag.async_insert(filename);
        break;
      }
    }
  }

  bag.comm().barrier();

  return;
}

int main(int argc, char **argv) {
  ygm::comm world(&argc, &argv);
  {
    ygm::timer step_timer{};

    int mpi_rank = world.rank();
    int mpi_size = world.size();

    int voronoi_rank;
    int hops;
    int num_seeds;
    int k;
    int num_dimensions;

    std::string index_filename;

    parse_cmd_line(argc, argv, world, voronoi_rank, num_seeds, num_dimensions,
                   index_filename);

    ygm::container::bag<std::string> bag_index_filenames(world);

    fill_filenames_bag(bag_index_filenames, index_filename);

<<<<<<< HEAD
    auto bag_data = read_data(bag_index_filenames, num_dimensions);

    uint64_t num_points = bag_data.size();

    auto my_space = saltatlas::utility::SpaceWrapper(my_cos_sim_squared);

    saltatlas::voronoi_partitioner<float, std::vector<float>> partitioner(
        world, my_space);
    // partition_data(bag_data, num_seeds, my_space, world, partitioner);

    // Build index
    saltatlas::dist_knn_index<
        float, std::vector<float>,
        saltatlas::voronoi_partitioner<float, std::vector<float>>>
        dist_index(voronoi_rank, num_seeds, &my_space, &world, partitioner);

    dist_index.partition_data(bag_data, num_seeds);
=======
    // Build index
    auto my_space = saltatlas::dhnsw_detail::SpaceWrapper(my_cos_sim_squared);
    saltatlas::dhnsw<float, std::vector<float>> dist_index(
        voronoi_rank, num_seeds, &my_space, &world);
>>>>>>> 4335aec1

    step_timer.reset();
    build_index(bag_data, dist_index, num_seeds, num_dimensions);
    dist_index.comm().barrier();
    world.cout0("Total index construction time: ", step_timer.elapsed());
  }
}<|MERGE_RESOLUTION|>--- conflicted
+++ resolved
@@ -5,12 +5,6 @@
 
 #include <math.h>
 #include <unistd.h>
-<<<<<<< HEAD
-#include <saltatlas/partitioner/voronoi_partitioner.hpp>
-#include <saltatlas/saltatlas.hpp>
-#include <saltatlas/utility.hpp>
-=======
->>>>>>> 4335aec1
 #include <string>
 
 #include <ygm/comm.hpp>
@@ -20,6 +14,7 @@
 
 #include <saltatlas/dhnsw/detail/utility.hpp>
 #include <saltatlas/dhnsw/dhnsw.hpp>
+#include <saltatlas/partitioner/voronoi_partitioner.hpp>
 
 void usage(ygm::comm &comm) {
   if (comm.rank0()) {
@@ -170,113 +165,11 @@
   return to_return;
 }
 
-<<<<<<< HEAD
-template <typename Point>
-void fill_seed_vector_from_csv(
-    const std::vector<size_t>                       &seed_ids,
-    ygm::container::bag<std::pair<uint64_t, Point>> &bag_data,
-    auto &seed_features, auto &comm) {
-=======
-template <typename FEATURE>
-void fill_seed_vector_from_csv(const std::vector<size_t>        &seed_ids,
-                               ygm::container::bag<std::string> &bag_filenames,
-                               const int                         num_dimensions,
-                               std::vector<FEATURE>             &seed_features,
-                               ygm::comm                        &comm) {
->>>>>>> 4335aec1
-  seed_features.resize(seed_ids.size());
-  // Make ygm pointer to seed_features vector
-  auto seed_features_ptr = comm.make_ygm_ptr(seed_features);
-
-  auto store_seed_features_lambda =
-      [](size_t seed_index, std::vector<float> vals, auto seeds_vector_ptr) {
-        (*seeds_vector_ptr)[seed_index] = vals;
-      };
-
-  auto fill_features_lambda = [&store_seed_features_lambda, &seed_ids, &comm,
-                               &seed_features_ptr](const auto ID_features) {
-    const auto &[point_ID, point_features] = ID_features;
-    auto lower_iter =
-        std::lower_bound(seed_ids.begin(), seed_ids.end(), point_ID);
-    if ((lower_iter != seed_ids.end()) && (*lower_iter == point_ID)) {
-      size_t      seed_index = std::distance(seed_ids.begin(), lower_iter);
-      std::string val_str;
-      for (int dest = 0; dest < comm.size(); ++dest) {
-        comm.async(dest, store_seed_features_lambda, seed_index, point_features,
-                   seed_features_ptr);
-      }
-    }
-  };
-  bag_data.for_all(fill_features_lambda);
-
-  comm.barrier();
-
-  return;
-}
-
-<<<<<<< HEAD
-template <typename DistType, typename Point>
-void partition_data(
-    ygm::container::bag<std::pair<uint64_t, Point>> &bag_data,
-    const size_t num_seeds, hnswlib::SpaceInterface<DistType> &space,
-    ygm::comm                                       &world,
-    saltatlas::voronoi_partitioner<DistType, Point> &partitioner) {
-=======
-void build_index(ygm::container::bag<std::string>            &bag_filenames,
-                 saltatlas::dhnsw<float, std::vector<float>> &dist_index,
-                 const size_t num_seeds, const int num_dimensions) {
-  if (dist_index.comm().rank0()) {
-    std::cout << "\n****Building distributed index****"
-              << "\nNumber of Voronoi cells: " << num_seeds << std::endl;
-  }
-
-  ygm::timer step_timer{};
-
-  dist_index.comm().cout0("Reading data to temporary bag");
-  auto bag_data = read_data(bag_filenames, num_dimensions);
-  dist_index.comm().barrier();
-  dist_index.comm().cout0("Data reading time: ", step_timer.elapsed());
-
-  uint64_t num_points = bag_data.size();
-
->>>>>>> 4335aec1
-  std::vector<std::vector<float>> seed_features;
-  seed_features.resize(num_seeds);
-
-  ygm::timer step_timer;
-
-  bag_data.comm().cout0("Determining seed points");
-
-  // Determine seeds on rank 0 and distribute
-  std::vector<size_t> seed_ids(num_seeds);
-  auto                num_points = bag_data.size();
-  if (bag_data.comm().rank0()) {
-    std::cout << "Selecting seeds" << std::endl;
-    saltatlas::dhnsw_detail::select_random_seed_ids(num_seeds, num_points,
-                                                    seed_ids);
-    std::sort(seed_ids.begin(), seed_ids.end());
-  }
-  // TODO: Change to a ygm::bcast to avoid direct MPI call and use of
-  // MPI_COMM_WORLD
-  MPI_Bcast(seed_ids.data(), num_seeds, MPI_UNSIGNED_LONG_LONG, 0,
-            MPI_COMM_WORLD);
-
-  fill_seed_vector_from_csv(seed_ids, bag_data, seed_features, bag_data.comm());
-  bag_data.comm().cout0("Creating HNSW from seeds");
-  partitioner.set_seeds(seed_features);
-  partitioner.fill_seed_hnsw();
-
-  bag_data.comm().barrier();
-  bag_data.comm().cout0("Seed setup time: ", step_timer.elapsed());
-
-  // return partitioner;
-}
-
 template <typename Point, typename Partitioner>
-void build_index(ygm::container::bag<std::pair<uint64_t, Point>> &bag_data,
-                 saltatlas::dist_knn_index<float, std::vector<float>,
-                                           Partitioner>          &dist_index,
-                 const size_t num_seeds, const int num_dimensions) {
+void build_index(
+    ygm::container::bag<std::pair<uint64_t, Point>>          &bag_data,
+    saltatlas::dhnsw<float, std::vector<float>, Partitioner> &dist_index,
+    const size_t num_seeds, const int num_dimensions) {
   if (dist_index.comm().rank0()) {
     std::cout << "\n****Building distributed index****"
               << "\nNumber of Voronoi cells: " << num_seeds << std::endl;
@@ -362,30 +255,21 @@
 
     fill_filenames_bag(bag_index_filenames, index_filename);
 
-<<<<<<< HEAD
     auto bag_data = read_data(bag_index_filenames, num_dimensions);
 
     uint64_t num_points = bag_data.size();
 
-    auto my_space = saltatlas::utility::SpaceWrapper(my_cos_sim_squared);
+    auto my_space = saltatlas::dhnsw_detail::SpaceWrapper(my_cos_sim_squared);
 
     saltatlas::voronoi_partitioner<float, std::vector<float>> partitioner(
         world, my_space);
-    // partition_data(bag_data, num_seeds, my_space, world, partitioner);
 
     // Build index
-    saltatlas::dist_knn_index<
-        float, std::vector<float>,
-        saltatlas::voronoi_partitioner<float, std::vector<float>>>
+    saltatlas::dhnsw<float, std::vector<float>,
+                     saltatlas::voronoi_partitioner<float, std::vector<float>>>
         dist_index(voronoi_rank, num_seeds, &my_space, &world, partitioner);
 
     dist_index.partition_data(bag_data, num_seeds);
-=======
-    // Build index
-    auto my_space = saltatlas::dhnsw_detail::SpaceWrapper(my_cos_sim_squared);
-    saltatlas::dhnsw<float, std::vector<float>> dist_index(
-        voronoi_rank, num_seeds, &my_space, &world);
->>>>>>> 4335aec1
 
     step_timer.reset();
     build_index(bag_data, dist_index, num_seeds, num_dimensions);

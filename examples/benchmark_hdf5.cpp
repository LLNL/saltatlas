--- conflicted
+++ resolved
@@ -6,15 +6,6 @@
 #include <math.h>
 #include <omp.h>
 #include <unistd.h>
-<<<<<<< HEAD
-#include <saltatlas/partitioner/metric_hyperplane_partitioner.hpp>
-#include <saltatlas/partitioner/voronoi_partitioner.hpp>
-#include <saltatlas/saltatlas.hpp>
-#include <saltatlas/utility.hpp>
-#include <saltatlas_h5_io/h5_reader.hpp>
-#include <saltatlas_h5_io/h5_writer.hpp>
-=======
->>>>>>> 4335aec1
 #include <string>
 
 #include <ygm/comm.hpp>
@@ -24,6 +15,8 @@
 
 #include <saltatlas/dhnsw/detail/utility.hpp>
 #include <saltatlas/dhnsw/dhnsw.hpp>
+#include <saltatlas/partitioner/metric_hyperplane_partitioner.hpp>
+#include <saltatlas/partitioner/voronoi_partitioner.hpp>
 #include <saltatlas_h5_io/h5_reader.hpp>
 #include <saltatlas_h5_io/h5_writer.hpp>
 
@@ -201,19 +194,12 @@
   return to_return;
 }
 
-<<<<<<< HEAD
 template <typename Partitioner>
-void build_index(ygm::container::bag<std::string>       &bag_filenames,
-                 saltatlas::dist_knn_index<float, std::vector<float>,
-                                           Partitioner> &dist_index,
-                 Partitioner &partitioner, const size_t num_seeds,
-                 const std::vector<std::string> &data_col_names) {
-=======
-void build_index(ygm::container::bag<std::string>            &bag_filenames,
-                 saltatlas::dhnsw<float, std::vector<float>> &dist_index,
-                 const size_t                                 num_seeds,
-                 const std::vector<std::string>              &data_col_names) {
->>>>>>> 4335aec1
+void build_index(
+    ygm::container::bag<std::string>                         &bag_filenames,
+    saltatlas::dhnsw<float, std::vector<float>, Partitioner> &dist_index,
+    Partitioner &partitioner, const size_t num_seeds,
+    const std::vector<std::string> &data_col_names) {
   if (dist_index.comm().rank0()) {
     std::cout << "\n****Building distributed index****"
               << "\nNumber of Voronoi cells: " << num_seeds << std::endl;
@@ -226,62 +212,6 @@
   dist_index.comm().barrier();
   dist_index.comm().cout0("Data reading time: ", step_timer.elapsed());
 
-  /*
-uint64_t num_points = bag_data.size();
-
-std::vector<std::vector<float>> seed_features;
-seed_features.resize(num_seeds);
-
-// uint64_t num_points = count_points_hdf5(bag_filenames);
-
-dist_index.comm().cout0("Determining seed points");
-step_timer.reset();
-
-<<<<<<< HEAD
-// Determine seeds on rank 0 and distribute
-std::vector<size_t> seed_ids(num_seeds);
-if (dist_index.comm().rank0()) {
-std::cout << "Selecting seeds" << std::endl;
-saltatlas::utility::select_random_seed_ids(num_seeds, num_points, seed_ids);
-std::sort(seed_ids.begin(), seed_ids.end());
-}
-// TODO: Change to a ygm::bcast to avoid direct MPI call and use of
-// MPI_COMM_WORLD
-MPI_Bcast(seed_ids.data(), num_seeds, MPI_UNSIGNED_LONG_LONG, 0,
-      MPI_COMM_WORLD);
-=======
-  // Determine seeds on rank 0 and distribute
-  std::vector<size_t> seed_ids(num_seeds);
-  if (dist_index.comm().rank0()) {
-    std::cout << "Selecting seeds" << std::endl;
-    saltatlas::dhnsw_detail::select_random_seed_ids(num_seeds, num_points,
-                                                    seed_ids);
-    std::sort(seed_ids.begin(), seed_ids.end());
-  }
-  // TODO: Change to a ygm::bcast to avoid direct MPI call and use of
-  // MPI_COMM_WORLD
-  MPI_Bcast(seed_ids.data(), num_seeds, MPI_UNSIGNED_LONG_LONG, 0,
-            MPI_COMM_WORLD);
-
-  saltatlas::dhnsw_detail::fill_seed_vector_from_hdf5(
-      seed_ids, bag_filenames, data_col_names, seed_features,
-      dist_index.comm());
-  dist_index.comm().cout0("Creating HNSW from seeds");
-  dist_index.set_seeds(seed_features);
-  dist_index.fill_seed_hnsw();
->>>>>>> 4335aec1
-
-saltatlas::utility::fill_seed_vector_from_hdf5(seed_ids, bag_filenames,
-                                           data_col_names, seed_features,
-                                           dist_index.comm());
-dist_index.comm().cout0("Creating HNSW from seeds");
-partitioner.set_seeds(seed_features);
-partitioner.fill_seed_hnsw();
-
-dist_index.comm().barrier();
-dist_index.comm().cout0("Seed setup time: ", step_timer.elapsed());
-  */
-
   dist_index.partition_data(bag_data, num_seeds);
 
   dist_index.comm().cout0("Distributing data across ranks");
@@ -310,20 +240,12 @@
   dist_index.comm().cout0("Finished creating index structure");
 }
 
-<<<<<<< HEAD
 template <typename Partitioner>
-void benchmark_query_trial(int voronoi_rank, int hops, int k,
-                           saltatlas::dist_knn_index<float, std::vector<float>,
-                                                     Partitioner> &dist_index,
-                           ygm::container::bag<std::string> &bag_query_files,
-                           const std::vector<std::string>   &data_col_names) {
-=======
 void benchmark_query_trial(
     int voronoi_rank, int hops, int k,
-    saltatlas::dhnsw<float, std::vector<float>> &dist_index,
-    ygm::container::bag<std::string>            &bag_query_files,
-    const std::vector<std::string>              &data_col_names) {
->>>>>>> 4335aec1
+    saltatlas::dhnsw<float, std::vector<float>, Partitioner> &dist_index,
+    ygm::container::bag<std::string>                         &bag_query_files,
+    const std::vector<std::string>                           &data_col_names) {
   if (dist_index.comm().rank() == 0) {
     std::cout << "\n****Beginning query trial****"
               << "\nVoronoi rank: " << voronoi_rank << "\nHops: " << hops
@@ -335,7 +257,7 @@
 
   auto empty_lambda = [](const std::vector<float>           &query_pt,
                          const std::multimap<float, size_t> &nearest_neighbors,
-                         auto dist_knn_index) { ++num_queries; };
+                         auto dhnsw) { ++num_queries; };
 
   auto perform_query_lambda = [&empty_lambda, &dist_index, &hops, &voronoi_rank,
                                &k](const auto &index_point) {
@@ -358,18 +280,10 @@
 template <typename Partitioner>
 void benchmark_query_trial_ground_truth(
     int voronoi_rank, int hops, int k,
-<<<<<<< HEAD
-    saltatlas::dist_knn_index<float, std::vector<float>, Partitioner>
-                                     &dist_index,
-    ygm::container::bag<std::string> &bag_query_files,
+    saltatlas::dhnsw<float, std::vector<float>, Partitioner> &dist_index,
+    ygm::container::bag<std::string>                         &bag_query_files,
     ygm::container::bag<std::string> &bag_ground_truth_files,
     const std::vector<std::string>   &data_col_names) {
-=======
-    saltatlas::dhnsw<float, std::vector<float>> &dist_index,
-    ygm::container::bag<std::string>            &bag_query_files,
-    ygm::container::bag<std::string>            &bag_ground_truth_files,
-    const std::vector<std::string>              &data_col_names) {
->>>>>>> 4335aec1
   ygm::container::map<uint64_t, std::vector<uint64_t>> ground_truth(
       dist_index.comm());
 
@@ -426,8 +340,8 @@
   // stored in distributed map
   auto query_nearest_neighbors_lambda =
       [](const std::vector<float>           &query_pt,
-         const std::multimap<float, size_t> &nearest_neighbors,
-         auto dist_knn_index, uint64_t data_index, auto ground_truth_ptr) {
+         const std::multimap<float, size_t> &nearest_neighbors, auto dhnsw,
+         uint64_t data_index, auto ground_truth_ptr) {
         // Lambda to check ANN against ground truth
         auto check_nearest_neighbors_lambda = [](auto &index_gt, auto ann) {
           auto intersection_lambda = [](auto &vec1, auto &vec2) {
@@ -544,29 +458,14 @@
     fill_filenames_bag(bag_index_filenames, index_filename);
 
     // Build index
-<<<<<<< HEAD
-    // auto my_l2_space = saltatlas::utility::SpaceWrapper(my_l2_sqr);
-    auto my_l2_space = saltatlas::utility::SpaceWrapper(my_l2);
-    /*
-saltatlas::voronoi_partitioner<float, std::vector<float>> partitioner(
-world, my_l2_space);
-saltatlas::dist_knn_index<
-float, std::vector<float>,
-saltatlas::voronoi_partitioner<float, std::vector<float>>>
-dist_index(voronoi_rank, num_seeds, &my_l2_space, &world, partitioner);
-            */
+    auto my_l2_space = saltatlas::dhnsw_detail::SpaceWrapper(my_l2_sqr);
 
     saltatlas::metric_hyperplane_partitioner<float, std::vector<float>>
         partitioner(world, my_l2_space);
-    saltatlas::dist_knn_index<
+    saltatlas::dhnsw<
         float, std::vector<float>,
         saltatlas::metric_hyperplane_partitioner<float, std::vector<float>>>
         dist_index(voronoi_rank, num_seeds, &my_l2_space, &world, partitioner);
-=======
-    auto my_l2_space = saltatlas::dhnsw_detail::SpaceWrapper(my_l2_sqr);
-    saltatlas::dhnsw<float, std::vector<float>> dist_index(
-        voronoi_rank, num_seeds, &my_l2_space, &world);
->>>>>>> 4335aec1
 
     // extra column for indices
     int num_cols =
@@ -579,15 +478,6 @@
     dist_index.comm().barrier();
     world.cout0("Total index construction time: ", step_timer.elapsed());
 
-    auto thetas = partitioner.get_thetas();
-
-    /*
-world.cout0("Thetas: ");
-for (const auto &theta : thetas) {
-world.cout0(theta);
-}
-    */
-
     // Time querying if query file is provided
     if ((query_filename != "") && (ground_truth_filename == "")) {
       ygm::container::bag<std::string> bag_query_filenames(world);

// Copyright 2020-2022 Lawrence Livermore National Security, LLC and other
// saltatlas Project Developers. See the top-level COPYRIGHT file for details.
//
// SPDX-License-Identifier: MIT

#pragma once

#include <hnswlib/hnswalg.h>
#include <hnswlib/hnswlib.h>

#include <ygm/comm.hpp>
#include <ygm/container/map.hpp>
#include <ygm/utility.hpp>

namespace saltatlas {

template <typename DistType, typename IndexType, typename Point>
class metric_hyperplane_partitioner {
 public:
  using dist_type  = DistType;
  using index_type = IndexType;
  using point_type = Point;

 private:
  struct tree_node {
    dist_type                      theta;
    std::pair<point_type, point_type> selectors;
  };

 public:
  metric_hyperplane_partitioner(ygm::comm                       &c,
                                hnswlib::SpaceInterface<dist_type> &space)
      : m_comm(c), m_space(space) {}

  ~metric_hyperplane_partitioner() {
    m_comm.cout0("Median time: ", m_median_time);
    m_comm.barrier();
  }

  template <class Container>
  void initialize(Container &data, const uint32_t num_partitions) {
    m_hnsw_ptr = std::make_unique<hnswlib::HierarchicalNSW<dist_type>>(
        &m_space, num_partitions, 16, 200, 3149);

    m_num_partitions   = num_partitions;
    m_num_levels       = log2(num_partitions) + 1;
    m_first_leaf_index = (((uint32_t)1) << (m_num_levels - 1)) - 1;

    std::vector<std::vector<point_type>> current_level_points(1);
    std::vector<std::vector<point_type>> next_level_points;

    // Stores assignments of points to tree nodes, indexed globally (to match
    // m_tree nodes)
    std::unordered_map<index_type, index_type> point_assignments;

    ygm::timer t{};

    data.for_all([&current_level_points, &point_assignments](
                     const auto &id, const auto &point) {
      current_level_points[0].push_back(point);
      point_assignments[id] = 0;
    });

    m_tree.resize((1 << m_num_levels - 1) - 1);

    for (uint32_t l = 0; l < m_num_levels - 1; ++l) {
      uint32_t num_level_nodes = ((uint32_t)1) << l;
      next_level_points.resize(2 * num_level_nodes);

      std::vector<std::pair<point_t, point_t>> best_selectors(num_level_nodes);
      std::vector<dist_t>                      best_thetas(num_level_nodes,
                                                           std::numeric_limits<dist_t>::max());

      for (int selector_trial = 0; selector_trial < max_selector_trials;
           ++selector_trial) {
        std::vector<std::pair<point_t, point_t>> selector_pairs;
        for (uint32_t node = 0; node < num_level_nodes; ++node) {
          selector_pairs.push_back(choose_selectors(
              current_level_points[node],
              l * max_selector_trials * num_level_nodes +
                  selector_trial * num_level_nodes + node + 654321));
        }

        auto node_thetas = calculate_thetas(num_level_nodes, point_assignments,
                                            data, selector_pairs);

        for (uint32_t node = 0; node < num_level_nodes; ++node) {
          uint32_t index = ln_to_index(l, node);

<<<<<<< HEAD
          auto theta_median =
              sampled_median(node_thetas[node], 0.01,
                             l * max_selector_trials * num_level_nodes +
                                 selector_trial * num_level_nodes + node);
=======
        std::pair<point_type, point_type> selectors =
            choose_selectors(current_level_points[node]);
>>>>>>> 5170dd1b

          if (std::abs(theta_median) < std::abs(best_thetas[node])) {
            best_thetas[node]    = theta_median;
            best_selectors[node] = selector_pairs[node];
          }
        }
      }

      // Record best thetas and associated selectors
      for (uint32_t node = 0; node < num_level_nodes; ++node) {
        uint32_t index = ln_to_index(l, node);

        m_tree[index].selectors = best_selectors[node];
        m_tree[index].theta     = best_thetas[node];
      }

      assign_points(point_assignments, next_level_points, data);

      current_level_points.clear();
      std::swap(current_level_points, next_level_points);
    }

    m_comm.cout0("Adding points to HNSW");
    // Add bottom level to hnsw
    // Bottom level only exists implicitly as the split points to the
    // second-to-last layer
    for (uint32_t i = 0; i < (((uint32_t)1) << m_num_levels - 2); ++i) {
      auto tree_index = ln_to_index(m_num_levels - 2, i);
      m_hnsw_ptr->addPoint(&m_tree[tree_index].selectors.first, 2 * i);
      m_hnsw_ptr->addPoint(&m_tree[tree_index].selectors.second, 2 * i + 1);
    }

    m_comm.cout0("Partitioner initialization time: ", t.elapsed());
  }

  std::vector<index_type> find_point_partitions(
      const point_type &features, const uint32_t num_partitions) const {
    std::vector<index_type> to_return;
    to_return.reserve(num_partitions);

    auto search_tree_results = search_tree(features);
    ASSERT_RELEASE(search_tree_results < m_num_partitions);

    to_return.push_back(search_tree_results);

    auto hnsw_nearest =
        m_hnsw_ptr->searchKnnCloserFirst(&features, num_partitions);

    size_t i = 0;
    while (to_return.size() < num_partitions) {
      ASSERT_RELEASE(i < hnsw_nearest.size());
      index_type seed_ID = hnsw_nearest[i].second;
      ASSERT_RELEASE(seed_ID < m_num_partitions);
      if (seed_ID != to_return[0]) {
        to_return.push_back(seed_ID);
      }
      ++i;
    }

    return to_return;
  }

  std::vector<point_type> find_point_partition_representatives(
      const point_type &features, const uint32_t num_partitions) const {
    auto partition_index_vec = find_point_partitions(features, num_partitions);
    std::vector<point_type> to_return;
    to_return.reserve(num_partitions);

    for (const auto partition_index : partition_index_vec) {
      to_return.push_back(get_partition_representative(partition_index));
    }

    return to_return;
  }

  point_type find_point_partition_representative(const point_type &features) const {
    auto partition_rep_vec = find_point_partition_representatives(features, 1);
    return partition_rep_vec[0];
  }

  uint32_t num_partitions() const { return m_num_partitions; }

  std::vector<dist_type> get_thetas() const {
    std::vector<dist_type> to_return;

    for (const auto &node : m_tree) {
      dist_type seed_dist =
          m_space.get_dist_func()(&node.selectors.first, &node.selectors.second,
                                  m_space.get_dist_func_param());
      to_return.push_back(node.theta / pow(seed_dist, 2));
      // to_return.push_back(node.theta);
    }

    return to_return;
  }

  struct node_statistics {
    std::vector<dist_type>         thetas;
    std::pair<point_type, point_type> selectors;

    dist_type selector_distance;

    index_type              index;
    index_type              parent;
    std::vector<index_type> children;
  };

  template <typename Container>
  std::vector<node_statistics> find_tree_statistics(Container &data) {
    ygm::container::map<index_type, node_statistics> stats_map;

    data.for_all([&stats_map, this](const auto &index, const auto &point) {
      auto leaf_index = search_tree(point);

      auto search_path = reconstruct_search_path(leaf_index);

      for (size_t i = 1; i < search_path.size(); ++i) {
        const auto tree_index = search_path[i];

        auto &node = m_tree[tree_index];

        dist_type dist1 = m_space.get_dist_func()(&point, &node.selectors.first,
                                               m_space.get_dist_func_param());
        dist_type dist2 = m_space.get_dist_func()(&point, &node.selectors.second,
                                               m_space.get_dist_func_param());

        dist_type theta = pow(dist2, 2) - pow(dist1, 2);
      }
    });
  }

  const point_type &get_partition_representative(const index_type idx) const {
    // Get global tree index for idx in lowest level of tree
    auto leaf_index = ln_to_index(m_num_levels - 1, idx);

    if (leaf_index % 2 == 1) {
      return m_tree[(leaf_index - 1) / 2].selectors.first;
    } else {
      return m_tree[(leaf_index - 1) / 2].selectors.second;
    }
  }

  void print_tree() const {
    std::stringstream ss;

    for (int i = 0; i < m_first_leaf_index; ++i) {
      auto &current_node = m_tree[i];
      if (i > 0) {
        auto &parent_node = m_tree[(i - 1) / 2];
        ss << "Rep: ";
        if (i % 2 == 1) {
          ss << parent_node.selectors.first << "\t";
        } else {
          ss << parent_node.selectors.second << "\t";
        }
      } else {
        ss << "ROOT\t";
      }

      ss << "Children: " << current_node.selectors.first << ", "
         << current_node.selectors.second << "\t";
      ss << "theta: " << current_node.theta;

      ss << std::endl;
    }

    m_comm.cout0(ss.str());
  }

 private:
  uint32_t log2(const uint32_t a) const {
    ASSERT_RELEASE(a > 0);
    uint32_t tmp       = a;
    uint32_t to_return = 0;
    while (tmp >>= 1) {
      ++to_return;
    }

    return to_return;
  }

  uint32_t ln_to_index(const uint32_t level, const uint32_t node) const {
    return (((uint32_t)1) << level) - 1 + node;
  }

  std::pair<uint32_t, uint32_t> index_typeo_ln(const uint32_t index) const {
    uint32_t level = log2(index + 1);
    uint32_t node  = index - (((uint32_t)1) << level) + 1;

    return std::make_pair(level, node);
  }

  // Done poorly for prototyping...
  dist_type median(const std::vector<dist_type> &vals, const int rank) {
    std::vector<dist_type> tmp_vals;
    auto                tmp_ptr = m_comm.make_ygm_ptr(tmp_vals);

    m_comm.async(
        rank,
        [](const auto &vals, auto ptr) {
          for (const auto &val : vals) {
            ptr->push_back(val);
          }
        },
        vals, tmp_ptr);

    m_comm.barrier();

    dist_type to_return;
    auto   to_return_ptr = m_comm.make_ygm_ptr(to_return);

    if (m_comm.rank() == rank) {
      std::sort(tmp_vals.begin(), tmp_vals.end());
      ASSERT_RELEASE(tmp_vals.size() > 0);
      to_return = tmp_vals[tmp_vals.size() / 2];

      m_comm.async_bcast(
          [](const auto to_return, auto to_return_ptr) {
            (*to_return_ptr) = to_return;
          },
          to_return, to_return_ptr);
    }

    m_comm.barrier();

    return to_return;
  }

<<<<<<< HEAD
  dist_t sampled_median(const std::vector<dist_t> &vals,
                        const float                sample_ratio = 0.01,
                        const int                  seed         = 1234) {
    std::vector<dist_t>         samples;
    static std::vector<dist_t> &s_samples = samples;
    std::vector<dist_t>         local_samples;

    auto insert_lambda = [](const auto &vals) {
      s_samples.insert(s_samples.end(), vals.begin(), vals.end());
    };

    std::mt19937_64                       gen(m_comm.rank() ^ seed);
    std::uniform_int_distribution<size_t> dist(0, vals.size() - 1);

    int num_samples = std::min<int>(
        vals.size(), static_cast<int>(std::ceil(sample_ratio * vals.size())));

    for (int i = 0; i < num_samples; ++i) {
      auto index = dist(gen);
      local_samples.push_back(vals[index]);
    }

    m_comm.async(0, insert_lambda, local_samples);

    m_comm.barrier();

    dist_t         to_return;
    static dist_t &s_to_return = to_return;

    if (m_comm.rank() == 0) {
      std::sort(samples.begin(), samples.end());
      ASSERT_RELEASE(samples.size() > 0);

      if (samples.size() % 2 == 1) {
        to_return = samples[samples.size() / 2];
      } else {
        auto upper_index = samples.size() / 2;
        to_return = (samples[upper_index - 1] + samples[upper_index]) / 2;
      }

      m_comm.async_bcast([](const auto median) { s_to_return = median; },
                         to_return);
    }

    m_comm.barrier();

    return to_return;
  }

  uint64_t search_tree(const point_t &point) const {
=======
  uint64_t search_tree(const point_type &point) const {
>>>>>>> 5170dd1b
    uint64_t tree_index = 0;
    while (tree_index < m_tree.size()) {
      const auto &node = m_tree[tree_index];

      dist_type dist1 = m_space.get_dist_func()(&point, &node.selectors.first,
                                             m_space.get_dist_func_param());
      dist_type dist2 = m_space.get_dist_func()(&point, &node.selectors.second,
                                             m_space.get_dist_func_param());

      dist_type theta = pow(dist2, 2) - pow(dist1, 2);

      if (theta > node.theta) {
        tree_index = tree_index * 2 + 1;
      } else {
        tree_index = tree_index * 2 + 2;
      }
    }

    auto level_node = index_typeo_ln(tree_index);

    ASSERT_RELEASE(level_node.first < m_num_levels);
    ASSERT_RELEASE(level_node.second < pow(2, level_node.first));

    return level_node.second;
  }

  std::vector<uint64_t> reconstruct_search_path(const uint64_t &leaf_node) {
    std::vector<uint64_t> to_return;

    uint64_t curr_node = leaf_node;
    to_return.push_back(curr_node);
    while (curr_node > 0) {
      curr_node = (curr_node - 1) / 2;

      to_return.push_back(curr_node);
    }

    return to_return;
  }

  // Selectors are not currently chosen uniformly
<<<<<<< HEAD
  std::pair<point_t, point_t> choose_selectors(
      const std::vector<point_t> &node_points, const uint64_t seed = 12345) {
    std::pair<point_t, point_t> to_return;
=======
  std::pair<point_type, point_type> choose_selectors(
      const std::vector<point_type> &node_points) {
    std::pair<point_type, point_type> to_return;
>>>>>>> 5170dd1b
    auto                        to_return_ptr = m_comm.make_ygm_ptr(to_return);

    std::default_random_engine            gen(m_comm.rank() ^ seed);
    std::uniform_real_distribution<float> dist;

    // Choose first point

    std::pair<float, int> sample_selector;
    if (node_points.size() > 0) {
      sample_selector = std::make_pair(dist(gen), m_comm.rank());
    } else {
      sample_selector = std::make_pair(-1.0, m_comm.rank());
    }

    std::pair<float, int> max = m_comm.all_reduce(
        sample_selector,
        [](const auto &a, const auto &b) { return a > b ? a : b; });

    bool     sampled_from{false};
    uint32_t sampled_index;

    if (max.second == m_comm.rank()) {
      ASSERT_RELEASE(node_points.size() > 0);
      std::uniform_int_distribution<uint32_t> array_dist(
          0, node_points.size() - 1);

      sampled_from  = true;
      sampled_index = array_dist(gen);
      ASSERT_RELEASE(sampled_index < node_points.size());

      auto selector1 = node_points[sampled_index];
      m_comm.async_bcast(
          [](const auto &sampled_point, auto to_return_ptr) {
            (*to_return_ptr).first = sampled_point;
          },
          selector1, to_return_ptr);
    }

    // Choose second point
    to_return.second = to_return.first;
    // loop until first and second selector are different
    while (to_return.second == to_return.first) {
      if ((node_points.size() == 0) ||
          (node_points.size() == 1 && sampled_from)) {
        sample_selector = std::make_pair(-1.0, m_comm.rank());
      } else {
        sample_selector = std::make_pair(dist(gen), m_comm.rank());
      }

      max = m_comm.all_reduce(
          sample_selector,
          [](const auto &a, const auto &b) { return a > b ? a : b; });

      if (max.second == m_comm.rank()) {
        std::uniform_int_distribution<uint32_t> array_dist(
            0, node_points.size() - 1);

        auto index = array_dist(gen);
        while (sampled_from && index == sampled_index) {
          index = array_dist(gen);
        }

        ASSERT_RELEASE(index < node_points.size());
        m_comm.async_bcast(
            [](const auto &sampled_point, auto to_return_ptr) {
              (*to_return_ptr).second = sampled_point;
            },
            node_points[index], to_return_ptr);
      }

      m_comm.barrier();
    }

    return to_return;
  }

  // TODO: make point_assignments const
  template <typename Container>
  std::vector<std::vector<dist_type>> calculate_thetas(
      uint32_t                              num_nodes,
<<<<<<< HEAD
      std::unordered_map<index_t, index_t> &point_assignments, Container &data,
      const std::vector<std::pair<point_t, point_t>> &selector_pairs) {
    std::vector<std::vector<dist_t>> thetas(num_nodes);
=======
      std::unordered_map<index_type, index_type> &point_assignments,
      Container                            &data) {
    std::vector<std::vector<dist_type>> thetas(num_nodes);
>>>>>>> 5170dd1b

    data.for_all([&point_assignments, &thetas, &selector_pairs, this](
                     const auto &index, const auto &point) {
      const auto tree_index = point_assignments[index];
      auto [level, node]    = index_to_ln(tree_index);

<<<<<<< HEAD
      dist_t dist1 = m_space.get_dist_func()(
          &point, &selector_pairs[node].first, m_space.get_dist_func_param());
      dist_t dist2 = m_space.get_dist_func()(
          &point, &selector_pairs[node].second, m_space.get_dist_func_param());
=======
      dist_type dist1 = m_space.get_dist_func()(&point, &node.selectors.first,
                                             m_space.get_dist_func_param());
      dist_type dist2 = m_space.get_dist_func()(&point, &node.selectors.second,
                                             m_space.get_dist_func_param());
>>>>>>> 5170dd1b

      dist_type theta = pow(dist2, 2) - pow(dist1, 2);

      ASSERT_RELEASE(index_typeo_ln(point_assignments[index]).second <
                     thetas.size());

      thetas[index_typeo_ln(point_assignments[index]).second].push_back(theta);
    });

    return thetas;
  }

  void find_split_thetas(const std::vector<std::vector<dist_type>> &thetas,
                         const uint32_t                          level) {
    for (int i = 0; i < thetas.size(); ++i) {
      m_comm.barrier();
      ygm::timer t{};
      // auto       theta_median = median(thetas[i], i % m_comm.size());
      auto theta_median = sampled_median(thetas[i], 0.01, i);
      m_median_time += t.elapsed();

      auto index = ln_to_index(level, i);

      ASSERT_RELEASE(index < m_tree.size());
      m_tree[index].theta = theta_median;
    }
  }

  template <typename Container>
  void assign_points(
      std::unordered_map<index_type, index_type> &point_assignments,
      std::vector<std::vector<point_type>>       &next_level_points,
      Container                                  &data) {
    data.for_all([&point_assignments, &next_level_points, this](
                     const auto &index, const auto &point) {
      const auto tree_index = point_assignments[index];
      auto      &node       = this->m_tree[tree_index];

      dist_type dist1 = m_space.get_dist_func()(&point, &node.selectors.first,
                                             m_space.get_dist_func_param());
      dist_type dist2 = m_space.get_dist_func()(&point, &node.selectors.second,
                                             m_space.get_dist_func_param());

      dist_type theta = pow(dist2, 2) - pow(dist1, 2);

      if (theta > node.theta) {
        point_assignments[index] = 2 * tree_index + 1;

        auto [level, node] = index_typeo_ln(2 * tree_index + 1);
        ASSERT_RELEASE(node < next_level_points.size());
        next_level_points[node].push_back(point);
      } else {
        point_assignments[index] = 2 * tree_index + 2;

        auto [level, node] = index_typeo_ln(2 * tree_index + 2);
        ASSERT_RELEASE(node < next_level_points.size());
        next_level_points[node].push_back(point);
      }
    });
  }

  ygm::comm &m_comm;

  hnswlib::SpaceInterface<dist_type> &m_space;

  std::vector<tree_node> m_tree;

  uint32_t m_num_partitions;
  uint32_t m_num_levels;
  uint32_t m_first_leaf_index;

  std::unique_ptr<hnswlib::HierarchicalNSW<dist_type>> m_hnsw_ptr;

  double m_median_time{0.0};

  int max_selector_trials = 100;
};

}  // namespace saltatlas<|MERGE_RESOLUTION|>--- conflicted
+++ resolved
@@ -87,15 +87,10 @@
         for (uint32_t node = 0; node < num_level_nodes; ++node) {
           uint32_t index = ln_to_index(l, node);
 
-<<<<<<< HEAD
-          auto theta_median =
+          std::pair<point_type, point_type> theta_median =
               sampled_median(node_thetas[node], 0.01,
                              l * max_selector_trials * num_level_nodes +
                                  selector_trial * num_level_nodes + node);
-=======
-        std::pair<point_type, point_type> selectors =
-            choose_selectors(current_level_points[node]);
->>>>>>> 5170dd1b
 
           if (std::abs(theta_median) < std::abs(best_thetas[node])) {
             best_thetas[node]    = theta_median;
@@ -324,7 +319,6 @@
     return to_return;
   }
 
-<<<<<<< HEAD
   dist_t sampled_median(const std::vector<dist_t> &vals,
                         const float                sample_ratio = 0.01,
                         const int                  seed         = 1234) {
@@ -374,10 +368,7 @@
     return to_return;
   }
 
-  uint64_t search_tree(const point_t &point) const {
-=======
   uint64_t search_tree(const point_type &point) const {
->>>>>>> 5170dd1b
     uint64_t tree_index = 0;
     while (tree_index < m_tree.size()) {
       const auto &node = m_tree[tree_index];
@@ -419,15 +410,9 @@
   }
 
   // Selectors are not currently chosen uniformly
-<<<<<<< HEAD
-  std::pair<point_t, point_t> choose_selectors(
-      const std::vector<point_t> &node_points, const uint64_t seed = 12345) {
-    std::pair<point_t, point_t> to_return;
-=======
   std::pair<point_type, point_type> choose_selectors(
-      const std::vector<point_type> &node_points) {
+      const std::vector<point_type> &node_points, const uint64_t seed = 12345) {
     std::pair<point_type, point_type> to_return;
->>>>>>> 5170dd1b
     auto                        to_return_ptr = m_comm.make_ygm_ptr(to_return);
 
     std::default_random_engine            gen(m_comm.rank() ^ seed);
@@ -508,32 +493,19 @@
   template <typename Container>
   std::vector<std::vector<dist_type>> calculate_thetas(
       uint32_t                              num_nodes,
-<<<<<<< HEAD
-      std::unordered_map<index_t, index_t> &point_assignments, Container &data,
-      const std::vector<std::pair<point_t, point_t>> &selector_pairs) {
+      std::unordered_map<index_type, index_type> &point_assignments, Container &data,
+      const std::vector<std::pair<point_type, point_type>> &selector_pairs) {
     std::vector<std::vector<dist_t>> thetas(num_nodes);
-=======
-      std::unordered_map<index_type, index_type> &point_assignments,
-      Container                            &data) {
-    std::vector<std::vector<dist_type>> thetas(num_nodes);
->>>>>>> 5170dd1b
 
     data.for_all([&point_assignments, &thetas, &selector_pairs, this](
                      const auto &index, const auto &point) {
       const auto tree_index = point_assignments[index];
       auto [level, node]    = index_to_ln(tree_index);
 
-<<<<<<< HEAD
-      dist_t dist1 = m_space.get_dist_func()(
+      dist_type dist1 = m_space.get_dist_func()(
           &point, &selector_pairs[node].first, m_space.get_dist_func_param());
-      dist_t dist2 = m_space.get_dist_func()(
+      dist_type dist2 = m_space.get_dist_func()(
           &point, &selector_pairs[node].second, m_space.get_dist_func_param());
-=======
-      dist_type dist1 = m_space.get_dist_func()(&point, &node.selectors.first,
-                                             m_space.get_dist_func_param());
-      dist_type dist2 = m_space.get_dist_func()(&point, &node.selectors.second,
-                                             m_space.get_dist_func_param());
->>>>>>> 5170dd1b
 
       dist_type theta = pow(dist2, 2) - pow(dist1, 2);
 

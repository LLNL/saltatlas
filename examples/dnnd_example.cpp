// Copyright 2020-2022 Lawrence Livermore National Security, LLC and other
// saltatlas Project Developers. See the top-level COPYRIGHT file for details.
//
// SPDX-License-Identifier: MIT

// Usage:
//   cd saltatlas/build
//   mpirun -n 2 ./examples/dnnd_example

#include <iostream>
#include <string>
#include <vector>

#include "dnnd_example_common.hpp"

int main(int argc, char **argv) {
<<<<<<< HEAD
  char k_ygm_buff_size_str[25];
  sprintf(k_ygm_buff_size_str, "%d", k_ygm_buff_size);
  setenv("YGM_COMM_BUFFER_SIZE_KB", k_ygm_buff_size_str, 0);

  ygm::comm comm(&argc, &argv);
  {
    int                      index_k{0};
    int                      query_k{0};
    double                   r{0.8};
    double                   delta{0.001};
    bool                     exchange_reverse_neighbors{false};
    bool                     make_index_undirected{false};
    double                   pruning_degree_multiplier{1.5};
    bool                     remove_long_paths{false};
    std::size_t              batch_size{0};
    std::string              distance_metric_name;
    std::vector<std::string> point_file_names;
    std::string              query_file_name;
    std::string              ground_truth_neighbor_ids_file_name;
    std::string              point_file_format;
    std::string              out_file_prefix;
    bool                     verbose{false};

    parse_options(argc, argv, index_k, query_k, r, delta,
                  exchange_reverse_neighbors, make_index_undirected,
                  pruning_degree_multiplier, remove_long_paths, batch_size,
                  distance_metric_name, point_file_names, query_file_name,
                  ground_truth_neighbor_ids_file_name, point_file_format,
                  out_file_prefix, verbose);

    dnnd_type dnnd(distance_metric_name, comm, std::random_device{}(), verbose);
    comm.cf_barrier();

    {
      comm.cout0() << "<<Read Points>>" << std::endl;
      ygm::timer step_timer;
      saltatlas::read_points(point_file_names, point_file_format, verbose,
                             dnnd.get_point_store(), comm);
      comm.cout0() << "\nReading points took (s)\t" << step_timer.elapsed()
                   << std::endl;
    }
=======
  ygm::comm comm(&argc, &argv);

  int                      index_k{2};
  int                      query_k{4};
  double                   r{0.8};
  double                   delta{0.001};
  bool                     exchange_reverse_neighbors{true};
  bool                     make_index_undirected{true};
  double                   pruning_degree_multiplier{1.5};
  bool                     remove_long_paths{false};
  std::size_t              batch_size{0};
  std::string              distance_metric_name{"l2"};
  std::vector<std::string> point_file_paths{
      "./examples/datasets/point_5-4.txt"};
  std::string query_file_path{"./examples/datasets/query_5-4.txt"};
  std::string ground_truth_file_path{
      "./examples/datasets/ground-truth_5-4.txt"};
  std::string point_file_format{"wsv"};
  std::string query_result_file_path{"query-results"};
  bool        verbose{true};

  dnnd_type dnnd(distance_metric_name, comm, std::random_device{}(), verbose);
  comm.cf_barrier();

  comm.cout0() << "<<Read Points>>" << std::endl;
  saltatlas::read_points(point_file_paths, point_file_format, verbose,
                         dnnd.get_point_partitioner(), dnnd.get_point_store(),
                         comm);

  comm.cout0() << "<<Index Construction>>" << std::endl;
  dnnd.construct_index(index_k, r, delta, exchange_reverse_neighbors,
                       batch_size);

  comm.cout0() << "\n<<Optimizing the index for query>>" << std::endl;
  dnnd.optimize_index(make_index_undirected, pruning_degree_multiplier,
                      remove_long_paths);

  comm.cout0() << "\n<<Query>>" << std::endl;
  dnnd_pm_type::query_store_type queries;
  saltatlas::read_query(query_file_path, queries, comm);

  comm.cout0() << "Executing queries" << std::endl;
  const auto query_results = dnnd.query_batch(queries, query_k, batch_size);

  show_query_recall_score(query_results, ground_truth_file_path, comm);

  comm.cout0() << "Dump query results" << std::endl;
  saltatlas::utility::gather_and_dump_neighbors(query_results,
                                                query_result_file_path, comm);
>>>>>>> f1db4e79

  return 0;
}<|MERGE_RESOLUTION|>--- conflicted
+++ resolved
@@ -14,49 +14,6 @@
 #include "dnnd_example_common.hpp"
 
 int main(int argc, char **argv) {
-<<<<<<< HEAD
-  char k_ygm_buff_size_str[25];
-  sprintf(k_ygm_buff_size_str, "%d", k_ygm_buff_size);
-  setenv("YGM_COMM_BUFFER_SIZE_KB", k_ygm_buff_size_str, 0);
-
-  ygm::comm comm(&argc, &argv);
-  {
-    int                      index_k{0};
-    int                      query_k{0};
-    double                   r{0.8};
-    double                   delta{0.001};
-    bool                     exchange_reverse_neighbors{false};
-    bool                     make_index_undirected{false};
-    double                   pruning_degree_multiplier{1.5};
-    bool                     remove_long_paths{false};
-    std::size_t              batch_size{0};
-    std::string              distance_metric_name;
-    std::vector<std::string> point_file_names;
-    std::string              query_file_name;
-    std::string              ground_truth_neighbor_ids_file_name;
-    std::string              point_file_format;
-    std::string              out_file_prefix;
-    bool                     verbose{false};
-
-    parse_options(argc, argv, index_k, query_k, r, delta,
-                  exchange_reverse_neighbors, make_index_undirected,
-                  pruning_degree_multiplier, remove_long_paths, batch_size,
-                  distance_metric_name, point_file_names, query_file_name,
-                  ground_truth_neighbor_ids_file_name, point_file_format,
-                  out_file_prefix, verbose);
-
-    dnnd_type dnnd(distance_metric_name, comm, std::random_device{}(), verbose);
-    comm.cf_barrier();
-
-    {
-      comm.cout0() << "<<Read Points>>" << std::endl;
-      ygm::timer step_timer;
-      saltatlas::read_points(point_file_names, point_file_format, verbose,
-                             dnnd.get_point_store(), comm);
-      comm.cout0() << "\nReading points took (s)\t" << step_timer.elapsed()
-                   << std::endl;
-    }
-=======
   ygm::comm comm(&argc, &argv);
 
   int                      index_k{2};
@@ -106,7 +63,6 @@
   comm.cout0() << "Dump query results" << std::endl;
   saltatlas::utility::gather_and_dump_neighbors(query_results,
                                                 query_result_file_path, comm);
->>>>>>> f1db4e79
 
   return 0;
 }